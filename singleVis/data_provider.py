--- conflicted
+++ resolved
@@ -30,20 +30,6 @@
         try:
             if select_sample is not None:
                 select_idxs = select_sample
-<<<<<<< HEAD
-            else :
-                select_idxs = self.select_idxs
-            data_path = self.train_epochs.get(epoch)
-            if not data_path:
-                print(f"Epoch {epoch} not found in train_epochs.")
-                return None
-            
-            data = np.load(data_path)
-            
-            if select_idxs is not None:
-                data = data[select_idxs]
-                
-=======
             else:
                 select_idxs = self.select_idxs
 
@@ -60,18 +46,14 @@
             if select_idxs is not None:
                 data = data[select_idxs]
 
->>>>>>> 77721df1
             return data
         except Exception as e:
             print(f"Error loading data for Epoch {epoch}: {e}")
             return None
-            
+
     def get_available_epochs(self):
         return sorted(list(self.train_epochs.keys()))
 
-    def get_available_epochs(self):
-        return sorted(list(self.train_epochs.keys()))
-    
 import os
 import numpy as np
 import re
